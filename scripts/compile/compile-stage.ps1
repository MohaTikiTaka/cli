--- conflicted
+++ resolved
@@ -14,33 +14,7 @@
 
 . $REPOROOT\scripts\package\projectsToPack.ps1
 
-<<<<<<< HEAD
-$Projects = @(
-    "dotnet",
-    "dotnet-build",
-    "dotnet-compile",
-    "dotnet-compile-csc",
-    "dotnet-compile-fsc",
-    "dotnet-compile-native",
-    "dotnet-mcg",
-    "dotnet-new",
-    "dotnet-pack",
-    "dotnet-projectmodel-server",
-    "dotnet-publish",
-    "dotnet-restore",
-    "dotnet-repl",
-    "dotnet-repl-csi",
-    "dotnet-resgen",
-    "dotnet-run",
-    "dotnet-test",
-    "Microsoft.DotNet.Cli.Utils",
-    "Microsoft.DotNet.ProjectModel.Loader",
-    "Microsoft.DotNet.ProjectModel.Workspaces",
-    "Microsoft.Extensions.Testing.Abstractions"
-)
-=======
 $Projects = loadBuildProjectList
->>>>>>> a344f56b
 
 $BinariesForCoreHost = @(
     "csi"
